--- conflicted
+++ resolved
@@ -2,7 +2,7 @@
 minversion = 2.0
 basepython = py37
 envlist =
-  py{27,37}-latest
+  latest
   flake8
 
 [testenv]
@@ -24,9 +24,5 @@
 commands = flake8 .
 
 [flake8]
-<<<<<<< HEAD
-exclude = .eggs,.tox,build
-=======
-exclude = .eggs,.tox,*/vendor/*
->>>>>>> 657ca511
+exclude = .eggs,.tox,build,*/vendor/*
 max-line-length = 120