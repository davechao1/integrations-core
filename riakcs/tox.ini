[tox]
minversion = 2.0
basepython = py37
envlist =
<<<<<<< HEAD
  py{27,37}-unit
=======
  py{27,36}-unit
>>>>>>> 657ca511
  flake8

[testenv]
usedevelop = true
platform = linux|darwin|win32
passenv = BOTO_CONFIG
deps =
    -e../datadog_checks_base[deps]
    -rrequirements-dev.txt
commands =
    pip install -r requirements.in
    pytest -v

[testenv:flake8]
skip_install = true
deps = flake8
commands = flake8 .

[flake8]
exclude = .eggs,.tox,build
max-line-length = 120<|MERGE_RESOLUTION|>--- conflicted
+++ resolved
@@ -1,13 +1,9 @@
 [tox]
 minversion = 2.0
-basepython = py37
+basepython = py36
 envlist =
-<<<<<<< HEAD
-  py{27,37}-unit
-=======
-  py{27,36}-unit
->>>>>>> 657ca511
-  flake8
+    py{27,36}-unit
+    flake8
 
 [testenv]
 usedevelop = true
